2/13/2025
Can clone, but will need a supabase db, open ai key, and gmail key. 

Currently my supabase db has a table called `messages` with the following columns:
- id
- role
- content
- created_at

4/15/25
had shut the live version of this down because supabase compute was getting expensive.
<<<<<<< HEAD
Adapted a version of this script and set up for a friend at a hedge fund
=======
Adapted a version of this script and set up for a VC client

check out my updated, simple version here: https://github.com/sid-chava/DailyDigest-EmailQA
>>>>>>> 808e1788
<|MERGE_RESOLUTION|>--- conflicted
+++ resolved
@@ -9,10 +9,4 @@
 
 4/15/25
 had shut the live version of this down because supabase compute was getting expensive.
-<<<<<<< HEAD
-Adapted a version of this script and set up for a friend at a hedge fund
-=======
-Adapted a version of this script and set up for a VC client
-
-check out my updated, simple version here: https://github.com/sid-chava/DailyDigest-EmailQA
->>>>>>> 808e1788
+Adapted a version of this script and set up for a VC client